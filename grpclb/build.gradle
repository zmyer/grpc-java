plugins {
    id "java"
    id "maven-publish"

<<<<<<< HEAD
buildscript {
    repositories {
        maven { // The google mirror is less flaky than mavenCentral()
            url "http://maven.aliyun.com/nexus/content/groups/public/" }
    }
    dependencies { classpath libraries.protobuf_plugin }
=======
    id "com.google.protobuf"
    id "me.champeau.gradle.japicmp"
>>>>>>> b38d3ee5
}

description = "gRPC: GRPCLB LoadBalancer plugin"

evaluationDependsOn(project(':grpc-core').path)

dependencies {
    compile project(':grpc-core'),
            project(':grpc-protobuf'),
            project(':grpc-stub'),
            libraries.protobuf
    compile (libraries.protobuf_util) {
        // prefer 26.0-android from libraries instead of 20.0
        exclude group: 'com.google.guava', module: 'guava'
        // prefer 2.3.3 from libraries instead of 2.3.2
        exclude group: 'com.google.errorprone', module: 'error_prone_annotations'
    }
    compileOnly libraries.javax_annotation
    testCompile libraries.truth,
            project(':grpc-core').sourceSets.test.output
}

configureProtoCompilation()<|MERGE_RESOLUTION|>--- conflicted
+++ resolved
@@ -2,17 +2,8 @@
     id "java"
     id "maven-publish"
 
-<<<<<<< HEAD
-buildscript {
-    repositories {
-        maven { // The google mirror is less flaky than mavenCentral()
-            url "http://maven.aliyun.com/nexus/content/groups/public/" }
-    }
-    dependencies { classpath libraries.protobuf_plugin }
-=======
     id "com.google.protobuf"
     id "me.champeau.gradle.japicmp"
->>>>>>> b38d3ee5
 }
 
 description = "gRPC: GRPCLB LoadBalancer plugin"
