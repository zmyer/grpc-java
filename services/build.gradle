<<<<<<< HEAD
// Add dependency on the protobuf plugin
buildscript {
    repositories {
        maven { // The google mirror is less flaky than mavenCentral()
            url "http://maven.aliyun.com/nexus/content/groups/public/" }
    }
    dependencies { classpath libraries.protobuf_plugin }
=======
plugins {
    id "java"
    id "maven-publish"

    id "com.google.protobuf"
    id "ru.vyarus.animalsniffer"
>>>>>>> b38d3ee5
}

description = "gRPC: Services"

[compileJava].each() {
    // v1alpha of reflection.proto is deprecated at the file level.
    // Without this workaround, the project can not compile.
    it.options.compilerArgs += [
        "-Xlint:-deprecation",
    ]
}

evaluationDependsOn(project(':grpc-core').path)

dependencies {
    compile project(':grpc-protobuf'),
            project(':grpc-stub'),
            project(':grpc-core')
    compile (libraries.protobuf_util) {
        // prefer 26.0-android from libraries instead of 20.0
        exclude group: 'com.google.guava', module: 'guava'
        // prefer 2.3.3 from libraries instead of 2.3.2
        exclude group: 'com.google.errorprone', module: 'error_prone_annotations'
    }

    compileOnly libraries.javax_annotation
    testCompile project(':grpc-testing'),
            libraries.netty_epoll, // for DomainSocketAddress
            project(':grpc-core').sourceSets.test.output  // for FakeClock
    testCompileOnly libraries.javax_annotation
    signature "org.codehaus.mojo.signature:java17:1.0@signature"
}

configureProtoCompilation()<|MERGE_RESOLUTION|>--- conflicted
+++ resolved
@@ -1,19 +1,9 @@
-<<<<<<< HEAD
-// Add dependency on the protobuf plugin
-buildscript {
-    repositories {
-        maven { // The google mirror is less flaky than mavenCentral()
-            url "http://maven.aliyun.com/nexus/content/groups/public/" }
-    }
-    dependencies { classpath libraries.protobuf_plugin }
-=======
 plugins {
     id "java"
     id "maven-publish"
 
     id "com.google.protobuf"
     id "ru.vyarus.animalsniffer"
->>>>>>> b38d3ee5
 }
 
 description = "gRPC: Services"
