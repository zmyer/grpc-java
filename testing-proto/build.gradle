plugins {
    id "java"
    id "maven-publish"

<<<<<<< HEAD
// Add dependency on the protobuf plugin
buildscript {
    repositories {
        maven { // The google mirror is less flaky than mavenCentral()
            url "http://maven.aliyun.com/nexus/content/groups/public/" }
    }
    dependencies { classpath libraries.protobuf_plugin }
=======
    id "com.google.protobuf"
>>>>>>> b38d3ee5
}

description = "gRPC: Testing Protos"

dependencies {
    compile project(':grpc-protobuf'),
            project(':grpc-stub')
    compileOnly libraries.javax_annotation
    testCompile libraries.truth
    testRuntime libraries.javax_annotation
}

configureProtoCompilation()<|MERGE_RESOLUTION|>--- conflicted
+++ resolved
@@ -2,17 +2,7 @@
     id "java"
     id "maven-publish"
 
-<<<<<<< HEAD
-// Add dependency on the protobuf plugin
-buildscript {
-    repositories {
-        maven { // The google mirror is less flaky than mavenCentral()
-            url "http://maven.aliyun.com/nexus/content/groups/public/" }
-    }
-    dependencies { classpath libraries.protobuf_plugin }
-=======
     id "com.google.protobuf"
->>>>>>> b38d3ee5
 }
 
 description = "gRPC: Testing Protos"
